--- conflicted
+++ resolved
@@ -1,19 +1,16 @@
-<<<<<<< HEAD
-c
-=======
 import streamlit as st
 import pandas as pd
 import plotly.express as px
 import plotly.graph_objects as go
-import datetime 
+import datetime # Used for datetime.datetime.now()
 import numpy as np
-from sqlalchemy import create_engine, text, inspect 
+from sqlalchemy import create_engine, text
 import os
 import io
 import xlsxwriter
-import tempfile 
-
-# IMPORT THE NEW REPORT UTILS FUNCTIONS (Assumes report_utils.py is in place)
+import tempfile # Used for temporary report files
+
+# IMPORT THE NEW REPORT UTILS FUNCTIONS
 from report_utils import (
     generate_pdf_report, 
     generate_excel_report, 
@@ -27,8 +24,10 @@
 EVT_TABLE_NAME = 'evt_data'
 CPU_MEM_TABLE_NAME = 'cpu_mem_data'
 
+# Page configuration
 st.set_page_config(page_title="SQLite Analytics Dashboard", layout="wide", page_icon="📊")
 
+# Custom CSS for styling
 st.markdown("""
 <style>
 .main-header { font-size: 2.5rem; font-weight: bold; color: #1f77b4; text-align: center; margin-bottom: 2rem; }
@@ -45,13 +44,9 @@
 if 'data_loaded_db' not in st.session_state:
     st.session_state.data_loaded_db = False
 if 'is_single_file' not in st.session_state:
-    st.session_state.is_single_file = True 
-if 'files_to_ingest' not in st.session_state:
-    st.session_state.files_to_ingest = []
-if 'duplicates_to_confirm' not in st.session_state:
-    st.session_state.duplicates_to_confirm = []
-
-
+    st.session_state.is_single_file = True # Default state
+
+# Aggregation functions mapping for UI to Pandas
 AGG_FUNCTIONS = {
     'SUM': 'sum',
     'AVERAGE': 'mean',
@@ -60,34 +55,6 @@
     'MIN': 'min',
     'MEDIAN': 'median'
 }
-
-# --- New: DB Metrics Function ---
-def get_db_metrics(db_file_name, conn, table_name):
-    """Calculates the size of the SQLite DB file and total record count."""
-    
-    # 1. Get File Size
-    size_metric = "0 MB"
-    try:
-        if os.path.exists(db_file_name):
-            file_size_bytes = os.path.getsize(db_file_name)
-            file_size_mb = file_size_bytes / (1024 * 1024)
-            size_metric = f"{file_size_mb:.2f} MB"
-    except Exception:
-        pass 
-
-    # 2. Get Total Record Count
-    record_count = 0
-    try:
-        engine = create_engine(conn._instance.url)
-        inspector = inspect(engine)
-        if inspector.has_table(table_name):
-            with engine.connect() as connection:
-                result = connection.execute(text(f'SELECT COUNT(*) FROM "{table_name}"')).scalar()
-                record_count = int(result)
-    except Exception:
-        pass 
-    
-    return size_metric, record_count
 
 # --- Utility Functions ---
 
@@ -127,63 +94,42 @@
     processed_data = output.getvalue()
     return processed_data
 
-# --- File Parsing/Ingestion Utility Functions ---
-
-def parse_excel_files(file_list, conn, table_name, file_type):
-    """Reads excel files and performs duplication checks."""
-    engine = create_engine(conn._instance.url)
-    existing_files = []
-    if inspect(engine).has_table(table_name):
-        try:
-            existing_files = pd.read_sql(f'SELECT DISTINCT "Original_File" FROM "{table_name}"', engine)['Original_File'].tolist()
-        except Exception:
-            existing_files = [] 
-
-    new_files_to_ingest = []
-    duplicate_files = []
-
-    for f in file_list:
-        file_name = f.name if hasattr(f, 'name') else os.path.basename(f)
-        
-        if file_name in existing_files:
-            duplicate_files.append((f, file_name))
-        else:
-            new_files_to_ingest.append((f, file_name))
-            
-    st.session_state.files_to_ingest = new_files_to_ingest
-    return duplicate_files
-
-def read_and_process_evt(file_list_tuples):
-    """Processes EVT files into a single DataFrame ready for ingestion."""
+def ingest_evt_data(file_list, conn, is_single_file):
     df_list = []
-    def read_evt_sheets(file, file_name):
+    
+    def read_evt_sheets(file):
         xls = pd.ExcelFile(file)
         evt_sheets = [sheet for sheet in xls.sheet_names if sheet.upper().startswith("EVT")]
-        parsed_dfs = []
-        for sheet in evt_sheets:
-            sheet_df = xls.parse(sheet)
-            sheet_df['Original_File'] = file_name 
-            parsed_dfs.append(sheet_df)
-        return parsed_dfs
-
-    for f_obj, file_name in file_list_tuples:
+        return [xls.parse(sheet) for sheet in evt_sheets]
+
+    for f in file_list:
         try:
-            evt_sheets = read_evt_sheets(f_obj, file_name)
+            evt_sheets = read_evt_sheets(f)
             if evt_sheets:
-                df_list.extend(evt_sheets)
+                for sheet_df in evt_sheets:
+                    df_list.append(sheet_df)
             else:
-                st.warning(f"File {file_name} ignored (no EVT sheets found)")
+                st.info(f"File {getattr(f, 'name', f)} ignored (no EVT sheets found)")
         except Exception as e:
-            st.error(f"Could not read {file_name}: {e}")
-            
-    if not df_list: return pd.DataFrame()
+            st.warning(f"Could not read {getattr(f, 'name', f)}: {e}")
+
+    if not df_list:
+        st.error("No EVT data found in any sheets of the provided Excel files.")
+        return False
     
     df_combined = pd.concat(df_list, ignore_index=True)
     df_combined['TXN_DATE'] = pd.to_datetime(df_combined['TXN_DATE'], format="%m/%d/%Y", errors='coerce').dt.date
-    return df_combined
-
-def read_and_process_cpu_mem(file_list_tuples):
-    """Processes CPU/Mem files into a single DataFrame ready for ingestion."""
+
+    # Write to DB
+    engine = create_engine(conn._instance.url)
+    df_combined.to_sql(EVT_TABLE_NAME, engine, if_exists='replace', index=False)
+    st.success(f"🎉 Successfully ingested **{len(df_combined)}** EVT records into the **{EVT_TABLE_NAME}** table.")
+    st.session_state.df = load_data_from_db(conn, EVT_TABLE_NAME)
+    st.session_state.data_loaded_db = True
+    st.session_state.is_single_file = is_single_file # Store the type of upload
+    return True
+
+def ingest_cpu_mem_data(file_list, conn, is_single_file):
     df_list = []
 
     def read_cpu_mem_sheets(file):
@@ -206,49 +152,35 @@
                 sheet_dfs.append(df_sheet)
         return sheet_dfs
 
-    for f_obj, file_name in file_list_tuples:
+    for f in file_list:
         try:
-            cpu_mem_sheets = read_cpu_mem_sheets(f_obj)
+            cpu_mem_sheets = read_cpu_mem_sheets(f)
             if cpu_mem_sheets:
                 for sheet_df in cpu_mem_sheets:
-                    sheet_df['Original_File'] = file_name # NEW: Store filename
                     df_list.append(sheet_df)
             else:
-                st.warning(f"File {file_name} ignored (no CPU/Memory Utilization sheets found)")
+                st.info(f"File {getattr(f, 'name', f)} ignored (no CPU/Memory Utilization sheets found)")
         except Exception as e:
-            st.error(f"Could not read {file_name}: {e}")
-
-    if not df_list: return pd.DataFrame()
-    
+            st.warning(f"Could not read {getattr(f, 'name', f)}: {e}")
+
+    if not df_list:
+        st.error("No CPU/Memory Utilization data found in any sheets of the provided Excel files.")
+        return False
+
     df_combined = pd.concat(df_list, ignore_index=True)
+    
     df_combined = df_combined[df_combined['DATE'].notna()].copy()
     df_combined['DATE'] = pd.to_datetime(df_combined['DATE'], errors='coerce').dt.date
     df_combined = df_combined[df_combined["DATE"].notna()].copy()
     
-    return df_combined
-
-def ingest_data_to_db(df, conn, table_name, file_names_to_delete=None):
-    """Deletes old records (if replacing) and appends new data."""
+    # Write to DB
     engine = create_engine(conn._instance.url)
-    
-    with engine.begin() as connection:
-        if file_names_to_delete:
-            # 1. Delete old versions of files being replaced
-            for file_name in file_names_to_delete:
-                connection.execute(text(f'DELETE FROM "{table_name}" WHERE "Original_File" = :file_name'), 
-                                   {'file_name': file_name})
-        
-        # 2. Append new data
-        if not df.empty:
-            df.to_sql(table_name, connection, if_exists='append', index=False)
-            st.success(f"🎉 Successfully ingested {len(df)} new/replaced records.")
-        else:
-             st.info("No new data to ingest.")
-    
-    # 3. Reload session state
-    st.session_state.df = load_data_from_db(conn, table_name)
+    df_combined.to_sql(CPU_MEM_TABLE_NAME, engine, if_exists='replace', index=False)
+    st.success(f"🎉 Successfully ingested **{len(df_combined)}** CPU/Mem records into the **{CPU_MEM_TABLE_NAME}** table.")
+    st.session_state.df = load_data_from_db(conn, CPU_MEM_TABLE_NAME)
     st.session_state.data_loaded_db = True
-    st.rerun()
+    st.session_state.is_single_file = is_single_file
+    return True
 
 def detect_columns(df):
     columns = df.columns.tolist()
@@ -270,6 +202,7 @@
         st.error(f"Error creating pivot table: {str(e)}")
         return None
 
+# Placeholder utility functions (kept minimal)
 def apply_time_grouping(df, date_column, grouping, hour_column=None):
     df_copy = df.copy()
     df_copy[date_column] = pd.to_datetime(df_copy[date_column], errors='coerce')
@@ -313,7 +246,7 @@
     )
     
     file_list = []
-    is_single_file_upload = (upload_mode == 'Upload Single File')
+    is_single_file = (upload_mode == 'Upload Single File')
 
     # --- File/Folder Selection UI ---
     if upload_mode == 'Upload Single File':
@@ -329,156 +262,31 @@
             excel_files = st.file_uploader("Or upload multiple Excel files", type=["xlsx", "xls"], accept_multiple_files=True)
         
         if folder_path and os.path.isdir(folder_path):
-            # Read paths from folder
             file_list = [os.path.join(folder_path, f) for f in os.listdir(folder_path) if (f.endswith('.xlsx') or f.endswith('.xls')) and not f.startswith('~$')]
         elif excel_files:
-            # Read uploaded files
             file_list = excel_files
     
-    # --- Ingestion Button (START) ---
-    
-    if file_list and not st.session_state.duplicates_to_confirm:
-        if st.button(f"🚀 Prepare {excel_type} Data for Ingestion", type="primary", use_container_width=True):
-            with st.spinner(f'Checking {len(file_list)} file(s) for duplicates...'):
-                
-                duplicates = parse_excel_files(file_list, conn, target_table, excel_type)
-
-                if duplicates:
-                    st.session_state.duplicates_to_confirm = duplicates
-                    st.warning(f"Found {len(duplicates)} file(s) already present in the database. Scroll down to confirm replacement.")
-                    st.rerun()
-                elif st.session_state.files_to_ingest:
-                    st.session_state.duplicates_to_confirm = []
-                    st.session_state.is_single_file = is_single_file_upload
-                    st.info("No duplicates found. Proceeding with ingestion...")
-                    
-                    if excel_type == 'EVT':
-                        df_to_ingest = read_and_process_evt(st.session_state.files_to_ingest)
-                    else:
-                        df_to_ingest = read_and_process_cpu_mem(st.session_state.files_to_ingest)
-                        
-                    if not df_to_ingest.empty:
-                        ingest_data_to_db(df_to_ingest, conn, target_table)
-
-    # --- Duplicate Confirmation UI ---
-    if st.session_state.duplicates_to_confirm:
-        
-        st.markdown('---')
-        st.error('⚠️ DUPLICATE FILE CONFIRMATION REQUIRED')
-        st.info("The files below are already in the database. Choose whether to replace them.")
-        
-        duplicate_files = st.session_state.duplicates_to_confirm
-        files_to_replace = st.multiselect(
-            'Select files to **REPLACE** (delete old version and insert new)',
-            [name for _, name in duplicate_files],
-            key='files_to_replace'
-        )
-
-        if st.button('✅ Confirm Ingestion and Replace', type='primary'):
-            files_to_process = st.session_state.files_to_ingest
-            files_to_delete_names = []
-            
-            for f_obj, file_name in duplicate_files:
-                if file_name in files_to_replace:
-                    files_to_process.append((f_obj, file_name))
-                    files_to_delete_names.append(file_name)
-
-            if excel_type == 'EVT':
-                df_to_ingest = read_and_process_evt(files_to_process)
-            else:
-                df_to_ingest = read_and_process_cpu_mem(files_to_process)
-                
-            if not df_to_ingest.empty or files_to_delete_names:
-                ingest_data_to_db(df_to_ingest, conn, target_table, file_names_to_delete=files_to_delete_names)
-
-            st.session_state.duplicates_to_confirm = [] 
-            st.rerun()
-
+    # --- Ingestion Button ---
+    if file_list:
+        if st.button(f"🚀 Ingest {excel_type} Data to DB (Replaces '{target_table}')", type="primary", use_container_width=True):
+            with st.spinner(f'Ingesting {len(file_list)} file(s)...'):
+                if excel_type == 'EVT':
+                    ingest_evt_data(file_list, conn, is_single_file)
+                else:
+                    ingest_cpu_mem_data(file_list, conn, is_single_file)
+    
     # --- Load from DB Button ---
-    if st.button(f"⬇️ Load Data from '{target_table}' Table for Analysis", use_container_width=True, key='load_db_btn'):
+    if st.button(f"⬇️ Load Data from '{target_table}' Table for Analysis", use_container_width=True):
         st.session_state.df = load_data_from_db(conn, target_table)
         st.session_state.data_loaded_db = not st.session_state.df.empty
         if st.session_state.data_loaded_db:
+            # Determine if the loaded data represents a single file's content
             if excel_type == 'EVT' and not st.session_state.df.empty:
                  month_count = len(st.session_state.df['TXN_DATE'].dt.to_period('M').unique())
-                 st.session_state.is_single_file = (month_count <= 1 and is_single_file_upload)
+                 st.session_state.is_single_file = (month_count <= 1)
             else:
                  st.session_state.is_single_file = False
             st.rerun() 
-            
-    # --- DB Storage Metrics Display ---
-    if conn:
-        db_size, total_records = get_db_metrics(SQLITE_DB_NAME, conn, target_table)
-        
-        st.markdown('---')
-        st.markdown('##### 📊 Current DB Storage Metrics')
-        
-        # Display the DB location for clarity
-        st.caption(f"DB Location: {os.path.abspath(SQLITE_DB_NAME)}")
-        
-        col_s1, col_s2 = st.columns(2)
-        with col_s1:
-            st.metric(label=f"💾 Size of {SQLITE_DB_NAME}", value=db_size)
-        with col_s2:
-            st.metric(label=f"🔢 Total Records in '{target_table}'", value=f"{total_records:,}")
-
-
-    # ----------------------------------------
-    # --- NEW: VIEW AND DELETE FILES SECTION ---
-    # ----------------------------------------
-    st.markdown('---')
-    st.markdown('##### 🔎 View & Manage Ingested Files')
-    
-    if 'Original_File' in st.session_state.df.columns:
-        all_unique_files = sorted(st.session_state.df['Original_File'].unique())
-    else:
-        all_unique_files = []
-
-    # 1. View Files Table
-    if st.button(f'Show File Inventory for "{target_table}"', key='show_files', use_container_width=True):
-        try:
-            engine = create_engine(conn._instance.url)
-            query = f"""
-                SELECT "Original_File", COUNT(*) as "Record_Count"
-                FROM "{target_table}"
-                GROUP BY "Original_File"
-                ORDER BY "Record_Count" DESC
-            """
-            files_df = pd.read_sql(query, engine)
-            st.dataframe(files_df, use_container_width=True)
-        except Exception as e:
-            st.error(f"Error viewing files: {e}")
-
-
-    # 2. Delete Files Controls
-    if all_unique_files:
-        st.markdown('###### 🗑️ Delete Files Permanently')
-        
-        files_to_delete_select = st.multiselect(
-            'Select files to permanently delete from DB:',
-            all_unique_files,
-            key='files_to_delete_key'
-        )
-
-        if st.button('💣 DELETE SELECTED FILES', type='secondary', use_container_width=True):
-            if files_to_delete_select:
-                engine = create_engine(conn._instance.url)
-                
-                with st.spinner(f"Deleting {len(files_to_delete_select)} files..."):
-                    with engine.begin() as connection:
-                        for file_name in files_to_delete_select:
-                            connection.execute(
-                                text(f'DELETE FROM "{target_table}" WHERE "Original_File" = :file_name'), 
-                                {'file_name': file_name}
-                            )
-                    
-                    st.success(f"Successfully deleted {len(files_to_delete_select)} file(s) from '{target_table}'.")
-                    
-                    # Refresh the data and metrics
-                    st.session_state.data_loaded_db = False
-                    st.rerun()
-            else:
-                st.warning("Please select at least one file to delete.")
 
 
 # --- Analysis Section (Conditionally rendered) ---
@@ -487,62 +295,36 @@
 
 if st.session_state.get('data_loaded_db') and not df_loaded.empty:
     
+    # Set the relevant date/event columns based on the loaded data type
     if excel_type == 'EVT':
         date_col = 'TXN_DATE'
         event_col = 'EVENTS'
         source_col = 'SOURCE'
-        hour_col_present = 'HOUR' in df_loaded.columns
-        if not hour_col_present:
-             st.warning("The 'HOUR' column is missing from the loaded EVT data. Hourly granularity is unavailable.")
-    else: 
+    else: # CPU and Memory Utilization
         date_col = 'DATE'
         event_col = 'MAX_EVENTS' 
         source_col = None 
-        hour_col_present = False 
 
     st.markdown("---")
     st.subheader(f"Data Analysis: {excel_type} Data")
     
-    # -----------------------------------------------
-    # --- INDIVIDUAL FILE DOWNLOAD SECTION ---
-    # -----------------------------------------------
-    st.markdown('### 📥 Download Original Files')
-    
-    if excel_type == 'EVT' and 'Original_File' in df_loaded.columns:
-        original_files = sorted(df_loaded['Original_File'].unique())
-        
-        col_file_select, col_file_download = st.columns([2, 1])
-        with col_file_select:
-            selected_download_file = st.selectbox(
-                'Select Original File to Download',
-                original_files,
-                help="Select a file to download the exact data set that was uploaded from that file."
-            )
-
-        if selected_download_file:
-            df_to_download = df_loaded[df_loaded['Original_File'] == selected_download_file].copy()
-            df_to_download.drop(columns=['Original_File'], inplace=True, errors='ignore')
-            
-            excel_data = to_excel(df_to_download, sheet_name=target_table)
-            
-            with col_file_download:
-                st.download_button(
-                    label=f"Download {selected_download_file}",
-                    data=excel_data,
-                    file_name=selected_download_file,
-                    mime="application/vnd.openxmlformats-officedocument.spreadsheetml.sheet",
-                    type="primary",
-                    use_container_width=True
-                )
-    else:
-        st.info("The individual file download option is available only for EVT data with multiple file uploads.")
-    
+    # --- Data Validation and Export Section ---
+    st.markdown('### ⬇️ Download Data for Validation')
+    download_filename = f"{target_table}_Export_{datetime.datetime.now().strftime('%Y%m%d_%H%M%S')}.xlsx"
+    excel_data = to_excel(df_loaded, sheet_name=target_table)
+    
+    st.download_button(
+        label="📥 Download Currently Loaded DB Data as Excel",
+        data=excel_data,
+        file_name=download_filename,
+        mime="application/vnd.openxmlformats-officedocument.spreadsheetml.sheet",
+        type="secondary",
+        help=f"Downloads the {target_table} data currently loaded from the SQLite DB."
+    )
     st.markdown('---')
 
 
-    # ------------------------------------
     # --- EVT Analysis (Traffic Volume) ---
-    # ------------------------------------
     if excel_type == 'EVT':
         
         all_sources = sorted(df_loaded[source_col].dropna().unique())
@@ -557,19 +339,17 @@
             selected_months = st.multiselect('Filter by Month', all_months, default=all_months)
 
         # GRANULARITY CHANGE: Conditional Granularity
-        granularity_options = ['Day', 'Week', 'Month']
-        if hour_col_present:
-             granularity_options.insert(0, 'Hourly')
-             
+        granularity_options = ['Hourly', 'Day', 'Week', 'Month']
         if not st.session_state.is_single_file:
             granularity_options.append('Quarterly')
             
         granularity = st.selectbox('Graph Granularity', granularity_options)
         
-        # HOURLY FILTER: Show specific day/hour selectors 
-        if granularity == 'Hourly' and st.session_state.is_single_file and hour_col_present:
+        # HOURLY FILTER: Show specific day/hour selectors only when hourly granularity is selected on a single file
+        if granularity == 'Hourly' and st.session_state.is_single_file:
             st.markdown('##### Pinpoint Day & Hour Filter')
             
+            # FIX: Removed .tolist() - all_days is already a list
             all_days = sorted(df_loaded[date_col].dt.date.unique())
             all_hours = sorted(df_loaded['HOUR'].dropna().unique())
             
@@ -579,6 +359,7 @@
             with col_dh2:
                 selected_hour = st.selectbox('Select Specific Hour', ['All'] + all_hours)
                 
+            # Filter the DataFrame based on Day and Hour selection
             if selected_day != 'All':
                 df_loaded = df_loaded[df_loaded[date_col].dt.date == selected_day] 
             if selected_hour != 'All':
@@ -656,7 +437,7 @@
                 legend={'title': 'Source'}
             )
             fig = go.Figure(data=data, layout=layout)
-            last_fig = fig 
+            last_fig = fig # Store the last generated figure for reporting
             st.plotly_chart(fig, use_container_width=True)
             
         # --- PDF/Excel Report Generation UI for EVT ---
@@ -678,6 +459,7 @@
                             df_loaded['TXN_DATE_Month'].isin(report_months)
                         ].copy()
 
+                        # Prepare Summary, Tables, and Figures
                         summary_text = f"""
 **EVT Data Analysis Report**
 Date Range: {report_df[date_col].min().strftime('%Y-%m-%d')} to {report_df[date_col].max().strftime('%Y-%m-%d')}
@@ -705,6 +487,7 @@
                             st.download_button(
                                 label="Download PDF Report", data=f.read(), file_name=pdf_filename, mime="application/pdf", key='download_pdf_evt'
                             )
+                        # Clean up the temporary image file
                         if os.path.exists(fig_path):
                             os.remove(fig_path)
                 else:
@@ -714,6 +497,7 @@
         with col_excel:
             if st.button('XLSX Generate Excel Report', use_container_width=True):
                 with st.spinner('Generating Excel report...'):
+                    # Filter data for the report (using the same filters as PDF)
                     report_df = df_loaded[
                         df_loaded[source_col].isin(report_sources) & 
                         df_loaded['TXN_DATE_Month'].isin(report_months)
@@ -721,7 +505,7 @@
 
                     excel_tables = {
                         "Filtered_Raw_Data": report_df,
-                        "Pivot_Daily_Volume": grouped_df
+                        "Pivot_Daily_Volume": grouped_df # Use the final grouped data
                     }
                     excel_filename = f"EVT_Data_Export_{datetime.datetime.now().strftime('%Y%m%d_%H%M%S')}.xlsx"
                     excel_path = os.path.join(tempfile.gettempdir(), excel_filename)
@@ -733,16 +517,14 @@
                             label="Download Excel Report", data=f.read(), file_name=excel_filename, mime="application/vnd.openxmlformats-officedocument.spreadsheetml.sheet", key='download_excel_evt'
                         )
 
-    # ----------------------------------------
     # --- CPU/Mem Analysis (Dual-Axis Plot) ---
-    # ----------------------------------------
     else: # excel_type == 'CPU and Memory Utilization'
 
         if 'MAX_EVENTS' not in df_loaded.columns or 'CPU' not in df_loaded.columns:
             st.error("Missing expected columns (MAX_EVENTS, CPU) for this analysis type. Ensure files were ingested correctly.")
             st.stop()
             
-        date_col = 'DATE' 
+        date_col = 'DATE' # Redefine for clarity
 
         df_loaded['Month'] = df_loaded[date_col].dt.to_period('M').astype(str)
         all_months = sorted(df_loaded['Month'].unique())
@@ -762,6 +544,7 @@
 
         grouped_df = df_filtered.groupby(group_cols).agg({'MAX_EVENTS': 'sum', 'CPU': 'mean'})
 
+        # Dual-axis Plotting
         bar_trace = go.Bar(
             x=grouped_df.index.astype(str), y=grouped_df['MAX_EVENTS'], yaxis='y1',
             name='Max Events (SUM)', marker_color='rgba(55, 83, 109, 0.7)', hoverinfo='x+y+name'
@@ -831,5 +614,4 @@
                     with open(excel_path, 'rb') as f:
                         st.download_button(
                             label="Download Excel Report", data=f.read(), file_name=excel_filename, mime="application/vnd.openxmlformats-officedocument.spreadsheetml.sheet", key='download_excel_cpu'
-                        )
->>>>>>> cc62cd55
+                        )